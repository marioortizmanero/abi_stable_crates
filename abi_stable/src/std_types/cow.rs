//! Contains the ffi-safe equivalent of `std::borrow::Cow`, and related items.

use std::{
    borrow::{Borrow, Cow},
    cmp::Ordering,
    fmt,
    hash::{Hash, Hasher},
    ops::Deref,
};

use serde::{Deserialize, Deserializer, Serialize, Serializer};

#[allow(unused_imports)]
use core_extensions::{matches, SelfOps};

use crate::{
    std_types::{RSlice, RStr, RString, RVec},
    traits::IntoReprC,
    StableAbi,
};

// #[cfg(test)]
#[cfg(all(test, not(feature = "only_new_tests")))]
mod tests;

////////////////////////////////////////////////////////////////////

// TODO: documentation

pub trait IntoOwned: Copy + Deref {
    type Owned: Borrow<Self::Target>;

    fn into_owned(self) -> Self::Owned;
}

impl<T: Clone> IntoOwned for &T {
    type Owned = T;

    fn into_owned(self) -> T {
        self.clone()
    }
}

impl IntoOwned for RStr<'_> {
    type Owned = RString;

    fn into_owned(self) -> RString {
        self.into()
    }
}

impl<T: Clone> IntoOwned for RSlice<'_, T> {
    type Owned = RVec<T>;

    fn into_owned(self) -> RVec<T> {
        self.to_rvec()
    }
}

////////////////////////////////////////////////////////////////////

// TODO: update documentation

/// Ffi-safe equivalent of `std::borrow::Cow`.
///
/// The most common examples of this type are:
///
/// - `RCow<'_, str>`: contains an `RStr<'_>` or an `RString`.
///
/// - `RCow<'_, [T]>`: contains an `RSlice<'_, T>` or an `RVec<T>`.
///
/// - `RCow<'_, T>`: contains a `&T` or a `T`.
///
/// # Example
///
/// ### Using a `RCow<'a, str>`.
///
/// This implements a solution to the well known fizzbuzz problem.
///
/// ```
/// use abi_stable::std_types::RCow;
///
/// fn fizzbuzz(n: u32) -> RCow<'static, str> {
///     match (n % 3, n % 5) {
///         (0, 0) => RCow::from("FizzBuzz"),
///         (0, _) => RCow::from("Fizz"),
///         (_, 0) => RCow::from("Buzz"),
///         (_, _) => RCow::from(n.to_string()),
///     }
/// }
///
/// for n in 1..=100 {
///     println!("{}", fizzbuzz(n));
/// }
/// ```
///
/// Note: this example allocates when the number is neither a multiple of 5 or 3.
///
///
#[repr(C)]
#[derive(StableAbi)]
pub enum RCow<B, O> {
    Borrowed(B),
    Owned(O),
}

// TODO: add RCowSliceMut?
pub type BCow<'a, T> = RCow<&'a T, T>;
pub type RCowStr<'a> = RCow<RStr<'a>, RString>;
pub type RCowSlice<'a, T> = RCow<RSlice<'a, T>, RVec<T>>;

use self::RCow::{Borrowed, Owned};

// ///////////////////////////////////////////////////////////////////////////

impl<B: IntoOwned> RCow<B, B::Owned> {
    /// Get a mutable reference to the owned form of RCow,
    /// converting to the owned form if it is currently the borrowed form.
    ///
    /// # Examples
    ///
    /// ```
    /// use abi_stable::std_types::RCow;
    ///
    /// let mut cow: RCow<'_, str> = RCow::from("Hello");
    ///
    /// assert_eq!(&*cow, "Hello");
    /// assert!(cow.is_borrowed());
    ///
    /// cow.to_mut().push_str(", world!");
    ///
    /// assert!(cow.is_owned());
    /// assert_eq!(cow, RCow::from("Hello, world!"));
    ///
    /// ```
    // TODO: update this doc
    pub fn make_mut(&mut self) -> &mut B::Owned {
        match self {
            RCow::Borrowed(x) => {
                *self = RCow::Owned(x.into_owned());
                if let RCow::Owned(x) = self {
                    x
                } else {
                    unreachable!()
                }
            }
            RCow::Owned(x) => x,
        }
    }
    /// Unwraps into the owned owner form of RCow,
    /// converting to the owned form if it is currently the borrowed form.
    ///
    /// # Examples
    ///
    /// ```
    /// use abi_stable::std_types::RCow;
    ///
    /// let mut cow: RCow<'_, str> = RCow::from("Hello");
    ///
    /// assert_eq!(&*cow, "Hello");
    ///
    /// let mut buff = cow.into_owned();
    /// buff.push_str(", world!");
    ///
    /// assert_eq!(&*buff, "Hello, world!");
    ///
    /// ```
    // TODO: remove this method? Same as the trait, you just don't need the
    // trait imported.
    pub fn into_owned(self) -> B::Owned {
        match self {
            Borrowed(x) => B::into_owned(x),
            Owned(x) => x,
        }
    }

    /// Whether this is a borrowing RCow.
    ///
    /// # Examples
    ///
    /// ```
    /// use abi_stable::std_types::RCow;
    ///
    /// {
    ///     let cow: RCow<'_, [u8]> = RCow::from(&[0, 1, 2, 3][..]);
    ///     assert!(cow.is_borrowed());
    /// }
    /// {
    ///     let cow: RCow<'_, [u8]> = RCow::from(vec![0, 1, 2, 3]);
    ///     assert!(!cow.is_borrowed());
    /// }
    ///
    /// ```
    pub fn is_borrowed(&self) -> bool {
        matches!(self, Borrowed { .. })
    }

    /// Whether this is an owning RCow.
    ///
    /// # Examples
    ///
    /// ```
    /// use abi_stable::std_types::RCow;
    ///
    /// let cow: RCow<'_, [u8]> = RCow::from(&[0, 1, 2, 3][..]);
    /// assert!(!cow.is_owned());
    ///
    /// let cow: RCow<'_, [u8]> = RCow::from(vec![0, 1, 2, 3]);
    /// assert!(cow.is_owned());
    ///
    /// ```
    pub fn is_owned(&self) -> bool {
        matches!(self, Owned { .. })
    }
}

impl<'a, B: IntoOwned> BCow<'a, B> {
    pub fn borrowed(&'a self) -> &'a B {
        match self {
            Borrowed(x) => *x,
            Owned(x) => x,
        }
    }
}
impl<'a, B: Clone> RCowSlice<'a, B> {
    pub fn borrowed(&'a self) -> RSlice<'a, B> {
        match self {
            Borrowed(x) => *x,
            Owned(x) => x.as_rslice(),
        }
    }
}
impl<'a> RCowStr<'a> {
    pub fn borrowed(&'a self) -> RStr<'a> {
        match self {
            Borrowed(x) => *x,
            Owned(x) => x.as_rstr(),
        }
    }
}

#[allow(dead_code)]
#[cfg(test)]
impl<B: IntoOwned> RCow<B> {
    /// Access this as a borrowing RCow.Returns None if it's not a borrowing one.
    fn as_borrowed(&self) -> Option<B> {
        match *self {
            Borrowed(x) => Some(x),
            Owned(_) => None,
        }
    }

    /// Access this as an owned RCow.Returns None if it's not an owned one.
    fn as_owned(&self) -> Option<&B::Owned> {
        match self {
            Borrowed(_) => None,
            Owned(x) => Some(x),
        }
    }
}

impl<B> Copy for RCow<B, B::Owned>
where
    B: IntoOwned,
    B::Owned: Copy,
{
}

impl<B> Clone for RCow<B, B::Owned>
where
    B: IntoOwned,
    B::Owned: Clone,
{
    fn clone(&self) -> Self {
        match self {
            Borrowed(x) => Borrowed(*x),
            Owned(x) => Owned((*x).clone()),
        }
    }
}

impl<B> Deref for BCow<'_, B>
where
    B: IntoOwned,
{
    type Target = B;

    #[inline]
    fn deref(&self) -> &Self::Target {
        match self {
            Borrowed(x) => x,
            Owned(x) => x,
        }
    }
}
impl Deref for RCowStr<'_> {
    type Target = str;

    #[inline]
    fn deref(&self) -> &Self::Target {
        match self {
            Borrowed(x) => x,
            Owned(x) => x,
        }
    }
}
impl<B> Deref for RCowSlice<'_, B>
where
    B: Clone,
{
    type Target = [B];

    #[inline]
    fn deref(&self) -> &Self::Target {
        match self {
            Borrowed(x) => x,
            Owned(x) => x,
        }
    }
}

impl<B> fmt::Debug for BCow<'_, B>
where
    B: fmt::Debug + IntoOwned + ?Sized,
{
    fn fmt(&self, f: &mut fmt::Formatter<'_>) -> fmt::Result {
        fmt::Debug::fmt(&**self, f)
    }
}
impl fmt::Debug for RCowStr<'_> {
    fn fmt(&self, f: &mut fmt::Formatter<'_>) -> fmt::Result {
        fmt::Debug::fmt(&**self, f)
    }
}
impl<B> fmt::Debug for RCowSlice<'_, B>
where
    B: fmt::Debug + Clone + ?Sized,
{
    fn fmt(&self, f: &mut fmt::Formatter<'_>) -> fmt::Result {
        fmt::Debug::fmt(&**self, f)
    }
}

impl<B> Eq for RCow<B, B::Owned>
where
    B: Eq + IntoOwned,
    RCow<B, B::Owned>: PartialEq,
{
}

impl<'a, 'b, A, B> PartialEq<BCow<'b, B>> for BCow<'a, A>
where
    A: PartialEq<B> + IntoOwned + ?Sized,
    B: IntoOwned + ?Sized,
{
    #[inline]
    fn eq(&self, other: &BCow<'b, B>) -> bool {
        PartialEq::eq(&**self, &**other)
    }
}
impl<'a, 'b> PartialEq<RCowStr<'b>> for RCowStr<'a> {
    #[inline]
    fn eq(&self, other: &RCowStr<'b>) -> bool {
        PartialEq::eq(&**self, &**other)
    }
}
impl<'a, 'b, A, B> PartialEq<RCowSlice<'b, B>> for RCowSlice<'a, A>
where
    A: PartialEq<B> + Clone + ?Sized,
    B: Clone + ?Sized,
{
    #[inline]
    fn eq(&self, other: &RCowSlice<'b, B>) -> bool {
        PartialEq::eq(&**self, &**other)
    }
}

impl<B> Ord for BCow<'_, B>
where
    B: Ord + IntoOwned + ?Sized,
{
    #[inline]
    fn cmp(&self, other: &Self) -> Ordering {
        if std::ptr::eq(&**self, &**other) {
            return Ordering::Equal;
        }
        (&**self).cmp(&**other)
    }
}
impl Ord for RCowStr<'_> {
    #[inline]
    fn cmp(&self, other: &Self) -> Ordering {
        if std::ptr::eq(&**self, &**other) {
            return Ordering::Equal;
        }
        (&**self).cmp(&**other)
    }
}
impl<B> Ord for RCowSlice<'_, B>
where
    B: Ord + Clone + ?Sized,
{
    #[inline]
    fn cmp(&self, other: &Self) -> Ordering {
        if std::ptr::eq(&**self, &**other) {
            return Ordering::Equal;
        }
        (&**self).cmp(&**other)
    }
}

impl<'a, 'b, A, B> PartialOrd<BCow<'b, B>> for BCow<'a, A>
where
    A: PartialOrd<B> + IntoOwned + ?Sized,
    B: IntoOwned + ?Sized,
{
    #[inline]
    fn partial_cmp(&self, other: &BCow<'b, B>) -> Option<Ordering> {
        PartialOrd::partial_cmp(&**self, &**other)
    }
}
impl<'a, 'b> PartialOrd<RCowStr<'b>> for RCowStr<'a> {
    #[inline]
    fn partial_cmp(&self, other: &RCowStr<'b>) -> Option<Ordering> {
        PartialOrd::partial_cmp(&**self, &**other)
    }
}
impl<'a, 'b, A, B> PartialOrd<RCowSlice<'b, B>> for RCowSlice<'a, A>
where
    [A]: PartialOrd<[B]>,
    A: PartialEq<B> + Clone + ?Sized,
    B: Clone + ?Sized,
{
    #[inline]
    fn partial_cmp(&self, other: &RCowSlice<'b, B>) -> Option<Ordering> {
        PartialOrd::partial_cmp(&**self, &**other)
    }
}

impl<B> Hash for BCow<'_, B>
where
    B: Hash + IntoOwned + ?Sized,
{
    #[inline]
    fn hash<H: Hasher>(&self, state: &mut H) {
        Hash::hash(&**self, state)
    }
}
impl Hash for RCowStr<'_> {
    #[inline]
    fn hash<H: Hasher>(&self, state: &mut H) {
        Hash::hash(&**self, state)
    }
}
impl<B> Hash for RCowSlice<'_, B>
where
    B: Hash + Clone + ?Sized,
{
    #[inline]
    fn hash<H: Hasher>(&self, state: &mut H) {
        Hash::hash(&**self, state)
    }
}

////////////////////

impl<B> Borrow<B> for BCow<'_, B>
where
    B: IntoOwned,
{
    fn borrow(&self) -> &B {
        &*self
    }
}
impl Borrow<str> for RCowStr<'_> {
    fn borrow(&self) -> &str {
        &*self
    }
}
impl<B> Borrow<[B]> for RCowSlice<'_, B>
where
    B: Clone,
{
    fn borrow(&self) -> &[B] {
        &*self
    }
}

impl<B> AsRef<B> for BCow<'_, B>
where
    B: IntoOwned,
{
    fn as_ref(&self) -> &B {
        &*self
    }
}
impl AsRef<str> for RCowStr<'_> {
    fn as_ref(&self) -> &str {
        &*self
    }
}
impl<B> AsRef<[B]> for RCowSlice<'_, B>
where
    B: Clone,
{
    fn as_ref(&self) -> &[B] {
        &*self
    }
}

////////////////////////////

slice_like_impl_cmp_traits! {
    impl[] RCowSlice<'_, T>,
    where[T: Clone];
    Vec<U>,
    [U],
    &[U],
    &mut [U]
}

#[cfg(feature = "const_params")]
slice_like_impl_cmp_traits! {
    impl[const N: usize] RCowSlice<'_, T>,
    where[T: Clone];
    [U; N],
}

slice_like_impl_cmp_traits! {
    impl[] RCowSlice<'_, T>,
    where[T: Clone, U: Clone];
    Cow<'_, [U]>,
}

deref_coerced_impl_cmp_traits! {
    RCowStr<'a>;
    coerce_to = str,
    [
        String,
        str,
        &'b str,
        Cow<'b, str>,
    ]
}

<<<<<<< HEAD
// TODO: fix; macro is broken now
// shared_impls! {
//     mod = slice_impls_ref
//     new_type = RCow['a][&'a B]
//     extra[B]
//     constrained[B]
//     where [ B: IntoOwned ],
//     original_type = void,
// }
shared_impls! {
    mod = slice_impls_str
    new_type = RCowStr['a][]
    where [],
    original_type = void,
}
shared_impls! {
    mod = slice_impls_slice
    new_type = RCowSlice['a][]
    extra[B]
    constrained[B]
    where [ B: Clone ],
    original_type = void,
}

=======
>>>>>>> f8f00e2c
impl_into_rust_repr! {
    impl['a, B] Into<Cow<'a, B>> for BCow<'a, B>
    where[
        B: IntoOwned
    ]{
        fn(this) {
            match this {
                RCow::Borrowed(x) => Cow::Borrowed(x),
                RCow::Owned(x) => Cow::Owned(x)
            }
        }
    }
}

impl_into_rust_repr! {
    impl['a] Into<Cow<'a, str>> for RCowStr<'a>
    where[] {
        fn(this) {
            match this {
                RCow::Borrowed(x) => Cow::Borrowed(x.into()),
                RCow::Owned(x) => Cow::Owned(x.into())
            }
        }
    }
}

impl_into_rust_repr! {
    impl['a, B] Into<Cow<'a, [B]>> for RCowSlice<'a, B>
    where[
        B: Clone
    ]{
        fn(this) {
            match this {
                RCow::Borrowed(x) => Cow::Borrowed(x.into()),
                RCow::Owned(x) => Cow::Owned(x.into())
            }
        }
    }
}

////////////////////////////////////////////////////////////

impl_from_rust_repr! {
    impl['a, B] From<Cow<'a, B>> for BCow<'a, B>
    where [
        B: IntoOwned,
    ]{
        fn(this) {
            match this {
                Cow::Borrowed(x) => RCow::Borrowed(x),
                Cow::Owned(x) => RCow::Owned(x)
            }
        }
    }
}

impl_from_rust_repr! {
    impl['a] From<Cow<'a, str>> for RCowStr<'a>
    where [] {
        fn(this) {
            match this {
                Cow::Borrowed(x) => RCow::Borrowed(x.into()),
                Cow::Owned(x) => RCow::Owned(x.into())
            }
        }
    }
}

impl_from_rust_repr! {
    impl['a, B] From<Cow<'a, [B]>> for RCowSlice<'a, B>
    where [
        B: Clone,
    ]{
        fn(this) {
            match this {
                Cow::Borrowed(x) => RCow::Borrowed(x.into()),
                Cow::Owned(x) => RCow::Owned(x.into())
            }
        }
    }
}

impl<'a> From<&'a str> for RCowStr<'a> {
    #[inline]
    fn from(this: &'a str) -> Self {
        RCow::Borrowed(this.into_c())
    }
}

impl<'a> From<RStr<'a>> for RCowStr<'a> {
    #[inline]
    fn from(this: RStr<'a>) -> Self {
        RCow::Borrowed(this)
    }
}

impl<'a> From<String> for RCowStr<'a> {
    #[inline]
    fn from(this: String) -> Self {
        RCow::Owned(this.into())
    }
}

impl<'a> From<&'a String> for RCowStr<'a> {
    #[inline]
    fn from(this: &'a String) -> Self {
        RCow::Borrowed(this.as_str().into())
    }
}

impl<'a> From<RString> for RCowStr<'a> {
    #[inline]
    fn from(this: RString) -> Self {
        RCow::Owned(this)
    }
}

impl<'a> From<&'a RString> for RCowStr<'a> {
    #[inline]
    fn from(this: &'a RString) -> Self {
        RCow::Borrowed(this.as_rstr())
    }
}

impl<'a, T> From<&'a [T]> for RCowSlice<'a, T>
where
    T: Clone,
{
    #[inline]
    fn from(this: &'a [T]) -> Self {
        RCow::Borrowed(RSlice::from(this))
    }
}

impl<'a, T> RCowSlice<'a, T>
where
    T: Clone,
{
    /// For converting a `&'a [T]` to an `RCow<'a, [T]>`,
    /// most useful when converting from `&'a [T;N]` because it coerces the array to a slice.
    #[inline]
    pub fn from_slice(this: &'a [T]) -> Self {
        RCow::Borrowed(RSlice::from(this))
    }
}

impl<'a, T> From<RSlice<'a, T>> for RCowSlice<'a, T>
where
    T: Clone,
{
    #[inline]
    fn from(this: RSlice<'a, T>) -> Self {
        RCow::Borrowed(this)
    }
}

impl<'a, T> From<Vec<T>> for RCowSlice<'a, T>
where
    T: Clone,
{
    #[inline]
    fn from(this: Vec<T>) -> Self {
        RCow::Owned(RVec::from(this))
    }
}

impl<'a, T> From<RVec<T>> for RCowSlice<'a, T>
where
    T: Clone,
{
    #[inline]
    fn from(this: RVec<T>) -> Self {
        RCow::Owned(this)
    }
}

////////////////////////////////////////////////////////////

impl<'a, B> fmt::Display for BCow<'a, B>
where
    B: IntoOwned + fmt::Display,
{
    fn fmt(&self, f: &mut fmt::Formatter<'_>) -> fmt::Result {
        let s: &B = &*self;
        fmt::Display::fmt(s, f)
    }
}
impl<'a> fmt::Display for RCowStr<'a> {
    fn fmt(&self, f: &mut fmt::Formatter<'_>) -> fmt::Result {
        let s: &str = &*self;
        fmt::Display::fmt(s, f)
    }
}

////////////////////////////////////////////////////////////

/// Deserializes an `RCow<'a, [u8]>` that borrows the slice from the deserializer
/// whenever possible.
///
/// # Example
///
/// Defining a type containing an `RCow<'a, [u8]>` which borrows from the deserializer.
///
/// ```
/// use abi_stable::std_types::cow::{deserialize_borrowed_bytes, RCow};
///
/// use serde::{Deserialize, Serialize};
///
/// #[derive(Debug, Deserialize, Serialize, PartialEq)]
/// pub struct TheSlice<'a> {
///     #[serde(borrow, deserialize_with = "deserialize_borrowed_bytes")]
///     slice: RCow<'a, [u8]>,
/// }
///
/// let the_slice = TheSlice {
///     slice: RCow::from(vec![0, 1, 2, 3, 4, 5]),
/// };
///
/// let vec = bincode::serialize(&the_slice).unwrap();
///
/// let deserialized_slice = bincode::deserialize(&vec).unwrap();
///
/// assert_eq!(the_slice, deserialized_slice);
///
/// assert!(deserialized_slice.slice.is_borrowed());
///
/// ```
///
pub fn deserialize_borrowed_bytes<'de, 'a, D>(
    deserializer: D,
) -> Result<RCowSlice<'a, u8>, D::Error>
where
    D: Deserializer<'de>,
    'de: 'a,
{
    #[derive(Deserialize)]
    struct BorrowingCowSlice<'a> {
        #[serde(borrow)]
        cow: Cow<'a, [u8]>,
    }

    <BorrowingCowSlice<'de> as Deserialize<'de>>::deserialize(deserializer).map(|x| match x.cow {
        Cow::Borrowed(y) => RCow::Borrowed(y.into()),
        Cow::Owned(y) => RCow::Owned(y.into()),
    })
}

/// Deserializes an `RCow<'a, str>` that borrows the string from the deserializer
/// whenever possible.
///
///
/// # Example
///
/// Defining a type containing an `RCow<'a, str>` which borrows from the deserializer.
///
/// ```
/// use abi_stable::std_types::cow::{deserialize_borrowed_str, RCow};
///
/// use serde::{Deserialize, Serialize};
///
/// #[derive(Debug, Deserialize, Serialize, PartialEq)]
/// pub struct TheSlice<'a> {
///     #[serde(borrow, deserialize_with = "deserialize_borrowed_str")]
///     slice: RCow<'a, str>,
/// }
///
/// let the_slice = TheSlice {
///     slice: RCow::from("That's a lot of fish."),
/// };
///
/// let string = serde_json::to_string(&the_slice).unwrap();
///
/// let deserialized_slice = serde_json::from_str::<TheSlice<'_>>(&string).unwrap();
///
/// assert_eq!(the_slice, deserialized_slice);
///
/// assert!(deserialized_slice.slice.is_borrowed());
///
/// ```
///
pub fn deserialize_borrowed_str<'de, 'a, D>(deserializer: D) -> Result<RCowStr<'a>, D::Error>
where
    D: Deserializer<'de>,
    'de: 'a,
{
    #[derive(Deserialize)]
    struct BorrowingCowStr<'a>(#[serde(borrow)] Cow<'a, str>);

    <BorrowingCowStr<'de> as Deserialize<'de>>::deserialize(deserializer)
        .map(|x| RCowStr::from(x.0))
}

impl<'de, 'a, T> Deserialize<'de> for RCowSlice<'a, T>
where
    T: Clone + Deserialize<'de>,
{
    fn deserialize<D>(deserializer: D) -> Result<Self, D::Error>
    where
        D: Deserializer<'de>,
    {
        <RVec<T>>::deserialize(deserializer).map(RCowSlice::<'a, T>::Owned)
    }
}

impl<'de, 'a> Deserialize<'de> for RCowStr<'a> {
    fn deserialize<D>(deserializer: D) -> Result<Self, D::Error>
    where
        D: Deserializer<'de>,
    {
        <Cow<'a, str> as Deserialize<'de>>::deserialize(deserializer).map(RCowStr::from)
    }
}

impl<'de, 'a, T> Deserialize<'de> for BCow<'a, T>
where
    T: Clone + Deserialize<'de>,
{
    fn deserialize<D>(deserializer: D) -> Result<Self, D::Error>
    where
        D: Deserializer<'de>,
    {
        <T as Deserialize<'de>>::deserialize(deserializer).map(RCow::Owned)
    }
}

impl<'a, B> Serialize for BCow<'a, B>
where
    B: IntoOwned + Serialize,
{
    fn serialize<S>(&self, serializer: S) -> Result<S::Ok, S::Error>
    where
        S: Serializer,
    {
        (&**self).serialize(serializer)
    }
}
impl<'a> Serialize for RCowStr<'a> {
    fn serialize<S>(&self, serializer: S) -> Result<S::Ok, S::Error>
    where
        S: Serializer,
    {
        (&**self).serialize(serializer)
    }
}
impl<'a, B> Serialize for RCowSlice<'a, B>
where
    B: IntoOwned + Serialize,
{
    fn serialize<S>(&self, serializer: S) -> Result<S::Ok, S::Error>
    where
        S: Serializer,
    {
        (&**self).serialize(serializer)
    }
}

/// A helper type, to deserialize an `RCow<'a, [u8]>` which borrows from the deserializer.
///
/// # Example
///
/// ```
/// use abi_stable::std_types::cow::{
///     deserialize_borrowed_bytes, BorrowingRCowU8Slice,
/// };
///
/// let the_slice: Vec<u8> = vec![0, 1, 2, 3, 4, 5];
///
/// let vec = bincode::serialize(&the_slice).unwrap();
///
/// let deserialized_slice =
///     bincode::deserialize::<BorrowingRCowU8Slice<'_>>(&vec).unwrap();
///
/// assert_eq!(&*deserialized_slice.cow, &*the_slice);
///
/// assert!(deserialized_slice.cow.is_borrowed());
///
/// ```
///
#[derive(Deserialize)]
#[serde(transparent)]
pub struct BorrowingRCowU8Slice<'a> {
    /// The deserialized `Cow`.
    #[serde(borrow, deserialize_with = "deserialize_borrowed_bytes")]
    pub cow: RCowSlice<'a, u8>,
}

/// A helper type, to deserialize a `RCow<'a, str>` which borrows from the deserializer.
///
/// # Example
///
/// Defining a type containing an `RCow<'a, str>` borrowing from the deserializer,
/// serializing it, and then deserializing it.
///
/// ```
/// use abi_stable::std_types::cow::{deserialize_borrowed_str, BorrowingRCowStr};
///
/// let json = r##""W____ of S____""##;
///
/// let deserialized_slice =
///     serde_json::from_str::<BorrowingRCowStr<'_>>(json).unwrap();
///
/// assert_eq!(&*deserialized_slice.cow, json.trim_matches('"'));
///
/// assert!(deserialized_slice.cow.is_borrowed());
///
/// ```
///
#[derive(Deserialize)]
#[serde(transparent)]
pub struct BorrowingRCowStr<'a> {
    /// The deserialized `Cow`.
    #[serde(borrow, deserialize_with = "deserialize_borrowed_str")]
    pub cow: RCowStr<'a>,
}

//////////////////////////////////////////////////////////////////////////////////////<|MERGE_RESOLUTION|>--- conflicted
+++ resolved
@@ -543,33 +543,6 @@
     ]
 }
 
-<<<<<<< HEAD
-// TODO: fix; macro is broken now
-// shared_impls! {
-//     mod = slice_impls_ref
-//     new_type = RCow['a][&'a B]
-//     extra[B]
-//     constrained[B]
-//     where [ B: IntoOwned ],
-//     original_type = void,
-// }
-shared_impls! {
-    mod = slice_impls_str
-    new_type = RCowStr['a][]
-    where [],
-    original_type = void,
-}
-shared_impls! {
-    mod = slice_impls_slice
-    new_type = RCowSlice['a][]
-    extra[B]
-    constrained[B]
-    where [ B: Clone ],
-    original_type = void,
-}
-
-=======
->>>>>>> f8f00e2c
 impl_into_rust_repr! {
     impl['a, B] Into<Cow<'a, B>> for BCow<'a, B>
     where[
